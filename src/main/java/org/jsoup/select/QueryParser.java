--- conflicted
+++ resolved
@@ -222,12 +222,8 @@
             if (tagName.contains("|"))
                 tagName = tagName.replace("|", ":");
 
-<<<<<<< HEAD
-            evals.add(new Evaluator.Tag(tagName.trim().toLowerCase()));
-        }
-=======
-        evals.add(new Evaluator.Tag(tagName.trim()));
->>>>>>> 6569bb7a
+            evals.add(new Evaluator.Tag(tagName.trim()));
+        }
     }
 
     private void byAttribute() {

--- conflicted
+++ resolved
@@ -2,7 +2,6 @@
 
 import org.jsoup.Jsoup;
 import org.jsoup.TextUtil;
-import org.jsoup.internal.StringUtil;
 import org.jsoup.parser.Tag;
 import org.jsoup.select.Elements;
 import org.jsoup.select.NodeFilter;
@@ -1520,7 +1519,6 @@
     }
 
     @Test
-<<<<<<< HEAD
     public void doesntDeleteZWJWhenNormalizingText() {
         String text = "\uD83D\uDC69\u200D\uD83D\uDCBB\uD83E\uDD26\uD83C\uDFFB\u200D\u2642\uFE0F";
 
@@ -1613,24 +1611,24 @@
         Element new2 = new Element("p").text("Four");
 
         doc.body().insertChildren(-1, new1, new2);
-        assertEquals("<div><p>One</p><p>Two</p></div><p>Three</p><p>Four</p>",  TextUtil.stripNewlines(doc.body().html()));
+        assertEquals("<div><p>One</p><p>Two</p></div><p>Three</p><p>Four</p>", TextUtil.stripNewlines(doc.body().html()));
 
         // note that these get moved from the above - as not copied
         doc.body().insertChildren(0, new1, new2);
-        assertEquals("<p>Three</p><p>Four</p><div><p>One</p><p>Two</p></div>",  TextUtil.stripNewlines(doc.body().html()));
+        assertEquals("<p>Three</p><p>Four</p><div><p>One</p><p>Two</p></div>", TextUtil.stripNewlines(doc.body().html()));
 
         doc.body().insertChildren(0, new2.clone(), new1.clone());
-        assertEquals("<p>Four</p><p>Three</p><p>Three</p><p>Four</p><div><p>One</p><p>Two</p></div>",  TextUtil.stripNewlines(doc.body().html()));
+        assertEquals("<p>Four</p><p>Three</p><p>Three</p><p>Four</p><div><p>One</p><p>Two</p></div>", TextUtil.stripNewlines(doc.body().html()));
 
         // shifted to end
         doc.body().appendChild(new1);
-        assertEquals("<p>Four</p><p>Three</p><p>Four</p><div><p>One</p><p>Two</p></div><p>Three</p>",  TextUtil.stripNewlines(doc.body().html()));
-=======
+        assertEquals("<p>Four</p><p>Three</p><p>Four</p><div><p>One</p><p>Two</p></div><p>Three</p>", TextUtil.stripNewlines(doc.body().html()));
+    }
+
     public void testChildSizeWithMixedContent() {
         Document doc = Jsoup.parse("<table><tbody>\n<tr>\n<td>15:00</td>\n<td>sport</td>\n</tr>\n</tbody></table>");
         Element row = doc.selectFirst("table tbody tr");
         assertEquals(2, row.childrenSize());
         assertEquals(5, row.childNodeSize());
->>>>>>> 4e097487
     }
 }